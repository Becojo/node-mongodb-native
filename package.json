{
  "name": "mongodb",
  "version": "2.2.9",
  "description": "The official MongoDB driver for Node.js",
  "main": "index.js",
  "repository": {
    "type": "git",
    "url": "git@github.com:mongodb/node-mongodb-native.git"
  },
  "keywords": [
    "mongodb",
    "driver",
    "official"
  ],
  "dependencies": {
    "es6-promise": "3.2.1",
<<<<<<< HEAD
    "mongodb-core": "2.0.11",
=======
    "mongodb-core": "christkv/mongodb-core#2.0",
>>>>>>> 87835965
    "readable-stream": "2.1.5"
  },
  "devDependencies": {
    "JSONStream": "^1.0.7",
    "betterbenchmarks": "^0.1.0",
    "bluebird": "3.4.3",
    "bson": "^0.5.1",
    "cli-table": "^0.3.1",
    "co": "4.6.0",
    "colors": "^1.1.2",
    "coveralls": "^2.11.6",
    "event-stream": "^3.3.2",
    "gleak": "0.5.0",
    "integra": "0.1.8",
    "jsdoc": "3.4.0",
    "ldjson-stream": "^1.2.1",
    "mongodb-extended-json": "1.7.1",
    "mongodb-topology-manager": "1.0.x",
    "mongodb-version-manager": "^1.0.6",
    "nyc": "^8.1.0",
    "optimist": "0.6.1",
    "rimraf": "2.5.4",
    "semver": "5.3.0",
    "worker-farm": "^1.3.1"
  },
  "author": "Christian Kvalheim",
  "license": "Apache-2.0",
  "engines": {
    "node": ">=0.10.3"
  },
  "bugs": {
    "url": "https://github.com/mongodb/node-mongodb-native/issues"
  },
  "scripts": {
    "test": "node test/runner.js -t functional",
    "coverage": "node_modules/.bin/nyc node test/runner.js -t functional && node_modules/.bin/nyc report --reporter=text-lcov | node_modules/.bin/coveralls"
  },
  "nyc": {
    "include": [
      "lib/**/*.js"
    ]
  },
  "homepage": "https://github.com/mongodb/node-mongodb-native"
}<|MERGE_RESOLUTION|>--- conflicted
+++ resolved
@@ -14,11 +14,8 @@
   ],
   "dependencies": {
     "es6-promise": "3.2.1",
-<<<<<<< HEAD
     "mongodb-core": "2.0.11",
-=======
     "mongodb-core": "christkv/mongodb-core#2.0",
->>>>>>> 87835965
     "readable-stream": "2.1.5"
   },
   "devDependencies": {
