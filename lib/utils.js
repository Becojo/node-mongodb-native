--- conflicted
+++ resolved
@@ -697,20 +697,14 @@
     return config.fn.apply(this, arguments);
   }
 
-<<<<<<< HEAD
+  // These lines copied from https://github.com/nodejs/node/blob/25e5ae41688676a5fd29b2e2e7602168eee4ceb5/lib/internal/util.js#L73-L80
+  // The wrapper will keep the same prototype as fn to maintain prototype chain
   Object.setPrototypeOf(deprecated, config.fn);
   if (config.fn.prototype) {
-    deprecated.prototype = config.fn.prototype;
-=======
-  // These lines copied from https://github.com/nodejs/node/blob/25e5ae41688676a5fd29b2e2e7602168eee4ceb5/lib/internal/util.js#L73-L80
-  // The wrapper will keep the same prototype as fn to maintain prototype chain
-  Object.setPrototypeOf(deprecated, fn);
-  if (fn.prototype) {
     // Setting this (rather than using Object.setPrototype, as above) ensures
     // that calling the unwrapped constructor gives an instanceof the wrapped
     // constructor.
-    deprecated.prototype = fn.prototype;
->>>>>>> c795ac5f
+    deprecated.prototype = config.fn.prototype;
   }
 
   // both parameter and function deprecation
