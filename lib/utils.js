'use strict';

const MongoError = require('mongodb-core').MongoError;
const ReadPreference = require('mongodb-core').ReadPreference;
// const deprecateFunctions = require('util').deprecate;
// const Logger = require('mongodb-core').Logger;

var shallowClone = function(obj) {
  var copy = {};
  for (var name in obj) copy[name] = obj[name];
  return copy;
};

// Figure out the read preference
var translateReadPreference = function(options) {
  var r = null;
  if (options.readPreference) {
    r = options.readPreference;
  } else {
    return options;
  }

  if (typeof r === 'string') {
    options.readPreference = new ReadPreference(r);
  } else if (r && !(r instanceof ReadPreference) && typeof r === 'object') {
    const mode = r.mode || r.preference;
    if (mode && typeof mode === 'string') {
      options.readPreference = new ReadPreference(mode, r.tags, {
        maxStalenessSeconds: r.maxStalenessSeconds
      });
    }
  } else if (!(r instanceof ReadPreference)) {
    throw new TypeError('Invalid read preference: ' + r);
  }

  return options;
};

// Set simple property
var getSingleProperty = function(obj, name, value) {
  Object.defineProperty(obj, name, {
    enumerable: true,
    get: function() {
      return value;
    }
  });
};

var formatSortValue = (exports.formatSortValue = function(sortDirection) {
  var value = ('' + sortDirection).toLowerCase();

  switch (value) {
    case 'ascending':
    case 'asc':
    case '1':
      return 1;
    case 'descending':
    case 'desc':
    case '-1':
      return -1;
    default:
      throw new Error(
        'Illegal sort clause, must be of the form ' +
          "[['field1', '(ascending|descending)'], " +
          "['field2', '(ascending|descending)']]"
      );
  }
});

var formattedOrderClause = (exports.formattedOrderClause = function(sortValue) {
  var orderBy = {};
  if (sortValue == null) return null;
  if (Array.isArray(sortValue)) {
    if (sortValue.length === 0) {
      return null;
    }

    for (var i = 0; i < sortValue.length; i++) {
      if (sortValue[i].constructor === String) {
        orderBy[sortValue[i]] = 1;
      } else {
        orderBy[sortValue[i][0]] = formatSortValue(sortValue[i][1]);
      }
    }
  } else if (sortValue != null && typeof sortValue === 'object') {
    orderBy = sortValue;
  } else if (typeof sortValue === 'string') {
    orderBy[sortValue] = 1;
  } else {
    throw new Error(
      'Illegal sort clause, must be of the form ' +
        "[['field1', '(ascending|descending)'], ['field2', '(ascending|descending)']]"
    );
  }

  return orderBy;
});

var checkCollectionName = function checkCollectionName(collectionName) {
  if ('string' !== typeof collectionName) {
    throw new MongoError('collection name must be a String');
  }

  if (!collectionName || collectionName.indexOf('..') !== -1) {
    throw new MongoError('collection names cannot be empty');
  }

  if (
    collectionName.indexOf('$') !== -1 &&
    collectionName.match(/((^\$cmd)|(oplog\.\$main))/) == null
  ) {
    throw new MongoError("collection names must not contain '$'");
  }

  if (collectionName.match(/^\.|\.$/) != null) {
    throw new MongoError("collection names must not start or end with '.'");
  }

  // Validate that we are not passing 0x00 in the colletion name
  if (collectionName.indexOf('\x00') !== -1) {
    throw new MongoError('collection names cannot contain a null character');
  }
};

var handleCallback = function(callback, err, value1, value2) {
  try {
    if (callback == null) return;

    if (callback) {
      return value2 ? callback(err, value1, value2) : callback(err, value1);
    }
  } catch (err) {
    process.nextTick(function() {
      throw err;
    });
    return false;
  }

  return true;
};

/**
 * Wrap a Mongo error document in an Error instance
 * @ignore
 * @api private
 */
var toError = function(error) {
  if (error instanceof Error) return error;

  var msg = error.err || error.errmsg || error.errMessage || error;
  var e = MongoError.create({ message: msg, driver: true });

  // Get all object keys
  var keys = typeof error === 'object' ? Object.keys(error) : [];

  for (var i = 0; i < keys.length; i++) {
    try {
      e[keys[i]] = error[keys[i]];
    } catch (err) {
      // continue
    }
  }

  return e;
};

/**
 * @ignore
 */
var normalizeHintField = function normalizeHintField(hint) {
  var finalHint = null;

  if (typeof hint === 'string') {
    finalHint = hint;
  } else if (Array.isArray(hint)) {
    finalHint = {};

    hint.forEach(function(param) {
      finalHint[param] = 1;
    });
  } else if (hint != null && typeof hint === 'object') {
    finalHint = {};
    for (var name in hint) {
      finalHint[name] = hint[name];
    }
  }

  return finalHint;
};

/**
 * Create index name based on field spec
 *
 * @ignore
 * @api private
 */
var parseIndexOptions = function(fieldOrSpec) {
  var fieldHash = {};
  var indexes = [];
  var keys;

  // Get all the fields accordingly
  if ('string' === typeof fieldOrSpec) {
    // 'type'
    indexes.push(fieldOrSpec + '_' + 1);
    fieldHash[fieldOrSpec] = 1;
  } else if (Array.isArray(fieldOrSpec)) {
    fieldOrSpec.forEach(function(f) {
      if ('string' === typeof f) {
        // [{location:'2d'}, 'type']
        indexes.push(f + '_' + 1);
        fieldHash[f] = 1;
      } else if (Array.isArray(f)) {
        // [['location', '2d'],['type', 1]]
        indexes.push(f[0] + '_' + (f[1] || 1));
        fieldHash[f[0]] = f[1] || 1;
      } else if (isObject(f)) {
        // [{location:'2d'}, {type:1}]
        keys = Object.keys(f);
        keys.forEach(function(k) {
          indexes.push(k + '_' + f[k]);
          fieldHash[k] = f[k];
        });
      } else {
        // undefined (ignore)
      }
    });
  } else if (isObject(fieldOrSpec)) {
    // {location:'2d', type:1}
    keys = Object.keys(fieldOrSpec);
    keys.forEach(function(key) {
      indexes.push(key + '_' + fieldOrSpec[key]);
      fieldHash[key] = fieldOrSpec[key];
    });
  }

  return {
    name: indexes.join('_'),
    keys: keys,
    fieldHash: fieldHash
  };
};

var isObject = (exports.isObject = function(arg) {
  return '[object Object]' === Object.prototype.toString.call(arg);
});

var debugOptions = function(debugFields, options) {
  var finaloptions = {};
  debugFields.forEach(function(n) {
    finaloptions[n] = options[n];
  });

  return finaloptions;
};

var decorateCommand = function(command, options, exclude) {
  for (var name in options) {
    if (exclude[name] == null) command[name] = options[name];
  }

  return command;
};

var mergeOptions = function(target, source) {
  for (var name in source) {
    target[name] = source[name];
  }

  return target;
};

// Merge options with translation
var translateOptions = function(target, source) {
  var translations = {
    // SSL translation options
    sslCA: 'ca',
    sslCRL: 'crl',
    sslValidate: 'rejectUnauthorized',
    sslKey: 'key',
    sslCert: 'cert',
    sslPass: 'passphrase',
    // SocketTimeout translation options
    socketTimeoutMS: 'socketTimeout',
    connectTimeoutMS: 'connectionTimeout',
    // Replicaset options
    replicaSet: 'setName',
    rs_name: 'setName',
    secondaryAcceptableLatencyMS: 'acceptableLatency',
    connectWithNoPrimary: 'secondaryOnlyConnectionAllowed',
    // Mongos options
    acceptableLatencyMS: 'localThresholdMS'
  };

  for (var name in source) {
    if (translations[name]) {
      target[translations[name]] = source[name];
    } else {
      target[name] = source[name];
    }
  }

  return target;
};

var filterOptions = function(options, names) {
  var filterOptions = {};

  for (var name in options) {
    if (names.indexOf(name) !== -1) filterOptions[name] = options[name];
  }

  // Filtered options
  return filterOptions;
};

// Write concern keys
var writeConcernKeys = ['w', 'j', 'wtimeout', 'fsync'];

// Merge the write concern options
var mergeOptionsAndWriteConcern = function(targetOptions, sourceOptions, keys, mergeWriteConcern) {
  // Mix in any allowed options
  for (var i = 0; i < keys.length; i++) {
    if (!targetOptions[keys[i]] && sourceOptions[keys[i]] !== undefined) {
      targetOptions[keys[i]] = sourceOptions[keys[i]];
    }
  }

  // No merging of write concern
  if (!mergeWriteConcern) return targetOptions;

  // Found no write Concern options
  var found = false;
  for (i = 0; i < writeConcernKeys.length; i++) {
    if (targetOptions[writeConcernKeys[i]]) {
      found = true;
      break;
    }
  }

  if (!found) {
    for (i = 0; i < writeConcernKeys.length; i++) {
      if (sourceOptions[writeConcernKeys[i]]) {
        targetOptions[writeConcernKeys[i]] = sourceOptions[writeConcernKeys[i]];
      }
    }
  }

  return targetOptions;
};

/**
 * Executes the given operation with provided arguments.
 *
 * This method reduces large amounts of duplication in the entire codebase by providing
 * a single point for determining whether callbacks or promises should be used. Additionally
 * it allows for a single point of entry to provide features such as implicit sessions, which
 * are required by the Driver Sessions specification in the event that a ClientSession is
 * not provided
 *
 * @param {object} topology The topology to execute this operation on
 * @param {function} operation The operation to execute
 * @param {array} args Arguments to apply the provided operation
 * @param {object} [options] Options that modify the behavior of the method
 * @param {function]} [options.resultMutator] Allows for the result of the operation to be changed for custom return types
 */
const executeOperation = (topology, operation, args, options) => {
  if (topology == null) {
    throw new TypeError('This method requires a valid topology instance');
  }

  if (!Array.isArray(args)) {
    throw new TypeError('This method requires an array of arguments to apply');
  }

  options = options || {};
  const Promise = topology.s.promiseLibrary;
  let resultMutator = options.resultMutator;
  let callback = args[args.length - 1];

  // The driver sessions spec mandates that we implicitly create sessions for operations
  // that are not explicitly provided with a session.
  let session, opOptions, owner;
  if (!options.skipSessions && topology.hasSessionSupport()) {
    opOptions = args[args.length - 2];
    if (opOptions == null || opOptions.session == null) {
      owner = Symbol();
      session = topology.startSession({ owner });
      const optionsIndex = args.length - 2;
      args[optionsIndex] = Object.assign({}, args[optionsIndex], { session: session });
    } else if (opOptions.session && opOptions.session.hasEnded) {
      throw new MongoError('Use of expired sessions is not permitted');
    }
  }

  const makeExecuteCallback = (resolve, reject) =>
    function executeCallback(err, result) {
      if (session && session.owner === owner && !options.returnsCursor) {
        session.endSession(() => {
          delete opOptions.session;
          if (err) return reject(err);
          if (resultMutator) return resolve(resultMutator(result));
          resolve(result);
        });
      } else {
        if (err) return reject(err);
        if (resultMutator) return resolve(resultMutator(result));
        resolve(result);
      }
    };

  // Execute using callback
  if (typeof callback === 'function') {
    callback = args.pop();
    const handler = makeExecuteCallback(
      result => callback(null, result),
      err => callback(err, null)
    );
    args.push(handler);

    try {
      return operation.apply(null, args);
    } catch (e) {
      handler(e);
      throw e;
    }
  }

  // Return a Promise
  if (args[args.length - 1] != null) {
    throw new TypeError('final argument to `executeOperation` must be a callback');
  }

  return new Promise(function(resolve, reject) {
    const handler = makeExecuteCallback(resolve, reject);
    args[args.length - 1] = handler;

    try {
      return operation.apply(null, args);
    } catch (e) {
      handler(e);
    }
  });
};

/**
 * Applies a write concern to a command based on well defined inheritance rules, optionally
 * detecting support for the write concern in the first place.
 *
 * @param {Object} target the target command we will be applying the write concern to
 * @param {Object} sources sources where we can inherit default write concerns from
 * @param {Object} [options] optional settings passed into a command for write concern overrides
 * @returns {Object} the (now) decorated target
 */
function applyWriteConcern(target, sources, options) {
  options = options || {};
  const db = sources.db;
  const coll = sources.collection;

  if (options.session && options.session.inTransaction()) {
    // writeConcern is not allowed within a multi-statement transaction
    if (target.writeConcern) {
      delete target.writeConcern;
    }

    return target;
  }

  // NOTE: there is probably a much better place for this
  if (db && db.s.options.retryWrites) {
    target.retryWrites = true;
  }

  if (options.w != null || options.j != null || options.fsync != null) {
    const writeConcern = {};
    if (options.w != null) writeConcern.w = options.w;
    if (options.wtimeout != null) writeConcern.wtimeout = options.wtimeout;
    if (options.j != null) writeConcern.j = options.j;
    if (options.fsync != null) writeConcern.fsync = options.fsync;
    return Object.assign(target, { writeConcern });
  }

  if (
    coll &&
    (coll.writeConcern.w != null || coll.writeConcern.j != null || coll.writeConcern.fsync != null)
  ) {
    return Object.assign(target, { writeConcern: Object.assign({}, coll.writeConcern) });
  }

  if (
    db &&
    (db.writeConcern.w != null || db.writeConcern.j != null || db.writeConcern.fsync != null)
  ) {
    return Object.assign(target, { writeConcern: Object.assign({}, db.writeConcern) });
  }

  return target;
}

/**
 * Ensures provided read preference is properly converted into an object
 * @param {(ReadPreference|string|object)} readPreference the user provided read preference
 * @return {ReadPreference}
 */
function convertReadPreference(readPreference) {
  if (readPreference) {
    if (typeof readPreference === 'string') {
      return new ReadPreference(readPreference);
    } else if (
      readPreference &&
      !(readPreference instanceof ReadPreference) &&
      typeof readPreference === 'object'
    ) {
      const mode = readPreference.mode || readPreference.preference;
      if (mode && typeof mode === 'string') {
        return new ReadPreference(mode, readPreference.tags, {
          maxStalenessSeconds: readPreference.maxStalenessSeconds
        });
      }
    } else if (!(readPreference instanceof ReadPreference)) {
      throw new TypeError('Invalid read preference: ' + readPreference);
    }
  }

  return readPreference;
}

// Figure out the read preference
function getReadPreference(coll, options, db) {
  let r = null;
  if (options.readPreference) {
    r = options.readPreference;
  } else if (coll.s.readPreference) {
    r = coll.s.readPreference;
  } else if (db.s.readPreference) {
    r = db.s.readPreference;
  } else {
    return options;
  }

  if (typeof r === 'string') {
    options.readPreference = new ReadPreference(r);
  } else if (r && !(r instanceof ReadPreference) && typeof r === 'object') {
    const mode = r.mode || r.preference;
    if (mode && typeof mode === 'string') {
      options.readPreference = new ReadPreference(mode, r.tags, {
        maxStalenessSeconds: r.maxStalenessSeconds
      });
    }
  } else if (!(r instanceof ReadPreference)) {
    throw new TypeError('Invalid read preference: ' + r);
  }

  return options;
}

/**
 * Checks if a given value is a Promise
 *
 * @param {*} maybePromise
 * @return true if the provided value is a Promise
 */
function isPromiseLike(maybePromise) {
  return maybePromise && typeof maybePromise.then === 'function';
}

/**
 * Applies collation to a given command.
 *
 * @param {object} [command] the command on which to apply collation
 * @param {(Cursor|Collection)} [target] target of command
 * @param {object} [options] options containing collation settings
 */
function decorateWithCollation(command, target, options) {
  const topology = target.s && target.s.topology;

  if (!topology) {
    throw new TypeError('parameter "target" is missing a topology');
  }

  // Do we support collation 3.4 and higher
  const capabilities = target.s.topology.capabilities();
  // Do we support write concerns 3.4 and higher
  if (capabilities && capabilities.commandsTakeCollation) {
    if (options.collation && typeof options.collation === 'object') {
      command.collation = options.collation;
    }
  }
}

function decorateWithReadConcern(command, coll, options) {
  let readConcern = Object.assign({}, command.readConcern || {});
  if (coll.s.readConcern) {
    Object.assign(readConcern, coll.s.readConcern);
  }

  if (
    options.session &&
    options.session.supports.causalConsistency &&
    options.session.operationTime
  ) {
    Object.assign(readConcern, { afterClusterTime: options.session.operationTime });
  }

  if (Object.keys(readConcern).length > 0) {
    Object.assign(command, { readConcern: readConcern });
  }
}
// function arrayToString(array) {
//   let string = '';
//   for (let i = 0; i < array.length - 1; i++) {
//     string = string + array[i] + ', ';
//   }
//   return string + array[array.length - 1];
// }

function messageHandler(fName, msg, param = undefined) {
  if (msg) {
    // return parse with message
    // just for now, so things don't break
    return msg;
  }
  const main_message = ' is deprecated and will be removed in a later version.';
  if (param) {
    return fName + ' parameter [' + param + ']' + main_message;
  }
  return fName + main_message;
}

function deprecate(fn, fName, config) {
<<<<<<< HEAD
=======
  if (process.noDeprecation === true) {
    return fn;
  }
  let message = config.msg;
>>>>>>> 574be368
  // function deprecation
  if (!config.deprecatedParams) {
    return require('util').deprecate(fn, messageHandler(fName, config.msg));
  }
  // parameter deprecation
  const paramsWarned = {};

  function deprecated(...args) {
    const options = shallowClone(args[config.optionsIndex]);
    // const logger = TODO

    config.deprecatedParams.forEach(deprecatedParam => {
      if (options.hasOwnProperty(deprecatedParam) && !paramsWarned[deprecatedParam]) {
        paramsWarned[deprecatedParam] = true;
<<<<<<< HEAD
        process.emitWarning(
          messageHandler(fName, config.msg, deprecatedParam),
          'DeprecationWarning'
        );
=======
        if (config.msg === undefined) {
          message =
            fName +
            ' parameter [' +
            deprecatedParam +
            '] is deprecated and will be removed in a later version.';
        }
        process.emitWarning(message, 'DeprecationWarning');
        // logger.warn(message);
>>>>>>> 574be368
      }
    });

    return fn.apply(this, args);
  }

  // The wrapper will keep the same prototype as fn to maintain prototype chain
  Object.setPrototypeOf(deprecated, fn);
  if (fn.prototype) {
    // Setting this (rather than using Object.setPrototype, as above) ensures
    // that calling the unwrapped constructor gives an instanceof the wrapped
    // constructor.
    deprecated.prototype = fn.prototype;
  }
  // both parameter and function deprecation
  if (config.both) {
    return require('util').deprecate(deprecated, messageHandler(fName, config.msg));
  }
  return deprecated;
}

module.exports = {
  filterOptions,
  mergeOptions,
  translateOptions,
  shallowClone,
  getSingleProperty,
  checkCollectionName,
  toError,
  formattedOrderClause,
  parseIndexOptions,
  normalizeHintField,
  handleCallback,
  decorateCommand,
  isObject,
  debugOptions,
  MAX_JS_INT: Number.MAX_SAFE_INTEGER + 1,
  mergeOptionsAndWriteConcern,
  translateReadPreference,
  executeOperation,
  applyWriteConcern,
  convertReadPreference,
  isPromiseLike,
  getReadPreference,
  decorateWithCollation,
  decorateWithReadConcern,
  deprecate
};<|MERGE_RESOLUTION|>--- conflicted
+++ resolved
@@ -628,13 +628,9 @@
 }
 
 function deprecate(fn, fName, config) {
-<<<<<<< HEAD
-=======
   if (process.noDeprecation === true) {
     return fn;
   }
-  let message = config.msg;
->>>>>>> 574be368
   // function deprecation
   if (!config.deprecatedParams) {
     return require('util').deprecate(fn, messageHandler(fName, config.msg));
@@ -649,22 +645,10 @@
     config.deprecatedParams.forEach(deprecatedParam => {
       if (options.hasOwnProperty(deprecatedParam) && !paramsWarned[deprecatedParam]) {
         paramsWarned[deprecatedParam] = true;
-<<<<<<< HEAD
         process.emitWarning(
           messageHandler(fName, config.msg, deprecatedParam),
           'DeprecationWarning'
         );
-=======
-        if (config.msg === undefined) {
-          message =
-            fName +
-            ' parameter [' +
-            deprecatedParam +
-            '] is deprecated and will be removed in a later version.';
-        }
-        process.emitWarning(message, 'DeprecationWarning');
-        // logger.warn(message);
->>>>>>> 574be368
       }
     });
 
