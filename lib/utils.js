--- conflicted
+++ resolved
@@ -620,12 +620,8 @@
   const paramsWarned = {};
 
   function deprecated(...args) {
-<<<<<<< HEAD
-    const options = args[optionsIndex];
+    const options = shallowClone(args[config.optionsIndex]);
     const logger = this.s.db.s.logger;
-=======
-    const options = shallowClone(args[config.optionsIndex]);
->>>>>>> 4c920460
 
     config.deprecatedParams.forEach(deprecatedParam => {
       if (options.hasOwnProperty(deprecatedParam) && !paramsWarned[deprecatedParam]) {
@@ -637,14 +633,8 @@
             deprecatedParam +
             '] is deprecated and will be removed in a later version.';
         }
-<<<<<<< HEAD
-        console.warn(message);
+        console.warn('DeprecationWarning: ' + message);
         logger.warn(message);
-=======
-        console.warn('DeprecationWarning: ' + message);
-        //     //this breaks things
-        //     // Logger.warn(message);
->>>>>>> 4c920460
       }
     });
 
