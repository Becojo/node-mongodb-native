'use strict';
const setupDatabase = require('./shared').setupDatabase;
const deprecate = require('../../lib/utils').deprecate;
const exec = require('child_process').exec;
const chai = require('chai');
const expect = chai.expect;
const sinonChai = require('sinon-chai');
require('mocha-sinon');
chai.use(sinonChai);

function makeTestFunction(config) {
  config.fn = options => {
    if (options) options = null;
  };
  return deprecate(config);
}

describe('Deprecation Warnings', function() {
  let messages = [];
  const deprecatedParams = ['maxScan', 'snapshot', 'fields'];
  const defaultMessage = ' is deprecated and will be removed in a later version.';

  before(function() {
    if (process.emitWarning) {
      process.on('warning', warning => {
        messages.push(warning.message);
      });
    }
    return setupDatabase(this.configuration, []);
  });

  beforeEach(function() {
    this.sinon.stub(console, 'error');
  });

  afterEach(function() {
    messages.length = 0;
  });

  function setupMultFunctionswithSameParams() {
    const f1 = makeTestFunction({
      fName: 'f1',
      deprecatedParams: deprecatedParams,
      optionsIndex: 0
    });
    const f2 = makeTestFunction({
      fName: 'f2',
      deprecatedParams: deprecatedParams,
      optionsIndex: 0
    });
    f1({ maxScan: 5 });
    f2({ maxScan: 5 });
  }

  it('multiple functions with the same deprecated params should both warn [>=6.0.0]', {
    metadata: { requires: { node: '>=6.0.0' } },
    test: function(done) {
      setupMultFunctionswithSameParams();
      process.nextTick(() => {
        expect(messages).to.deep.equal([
          'f1 parameter [maxScan]' + defaultMessage,
          'f2 parameter [maxScan]' + defaultMessage
        ]);
        expect(messages).to.have.a.lengthOf(2);
        done();
      });
    }
  });

  it('multiple functions with the same deprecated params should both warn [<6.0.0]', {
    metadata: { requires: { node: '<6.0.0' } },
    test: function(done) {
      setupMultFunctionswithSameParams();
      expect(console.error).to.have.been.calledWith('f1 parameter [maxScan]' + defaultMessage);
      expect(console.error).to.have.been.calledWith('f2 parameter [maxScan]' + defaultMessage);
      expect(console.error).to.have.been.calledTwice;
      done();
    }
  });

  it('should not warn if no deprecated params passed in', function(done) {
    const f = makeTestFunction({
      fName: 'f',
      deprecatedParams: deprecatedParams,
      optionsIndex: 0
    });
    f({});
    process.nextTick(() => {
      expect(messages).to.have.a.lengthOf(0);
      done();
    });
  });

  function setupUserMsgHandler() {
    const customMsgHandler = (fName, param) => {
      return 'custom msg for function ' + fName + ' and param ' + param;
    };

    const f = makeTestFunction({
      fName: 'f',
      deprecatedParams: deprecatedParams,
      optionsIndex: 0,
      msgHandler: customMsgHandler
    });

    f({ maxScan: 5, snapshot: true, fields: 'hi' });
  }

  it('should use user-specified message handler [>=6.0.0]', {
    metadata: { requires: { node: '>=6.0.0' } },
    test: function(done) {
      setupUserMsgHandler();
      process.nextTick(() => {
        expect(messages).to.deep.equal([
          'custom msg for function f and param maxScan',
          'custom msg for function f and param snapshot',
          'custom msg for function f and param fields'
        ]);
        expect(messages).to.have.a.lengthOf(3);
        done();
      });
    }
  });

<<<<<<< HEAD
  it('should use user-specified message handler [<6.0.0]', {
    metadata: { requires: { node: '<6.0.0' } },
    test: function(done) {
      setupUserMsgHandler();
      expect(console.error).to.have.been.calledWith('custom msg for function f and param maxScan');
      expect(console.error).to.have.been.calledWith('custom msg for function f and param snapshot');
      expect(console.error).to.have.been.calledWith('custom msg for function f and param fields');
      expect(console.error).to.have.been.calledThrice;
      done();
    }
  });

  it('each function should only warn once per deprecated parameter', {
=======
  function setupOncePerParameter() {
    const f = makeTestFunction({
      fName: 'f',
      deprecatedParams: deprecatedParams,
      optionsIndex: 0
    });
    f({ maxScan: 5, fields: 'hi' });
    f({ maxScan: 5, fields: 'hi' });
  }

  it('each function should only warn once per deprecated parameter [>=6.0.0]', {
>>>>>>> 211b0b2c
    metadata: { requires: { node: '>=6.0.0' } },
    test: function(done) {
      setupOncePerParameter();
      process.nextTick(() => {
        expect(messages).to.deep.equal([
          'f parameter [maxScan]' + defaultMessage,
          'f parameter [fields]' + defaultMessage
        ]);
        expect(messages).to.have.a.lengthOf(2);
        done();
      });
    }
  });

  it('each function should only warn once per deprecated parameter [<6.0.0]', {
    metadata: { requires: { node: '<6.0.0' } },
    test: function(done) {
      setupOncePerParameter();
      expect(console.error).to.have.been.calledWith('f parameter [maxScan]' + defaultMessage);
      expect(console.error).to.have.been.calledWith('f parameter [maxScan]' + defaultMessage);
      expect(console.error).to.have.been.calledTwice;
      done();
    }
  });

  function setupFunctionsWarnOnce() {
    const f1 = deprecate({ fn: function() {}, fName: 'f1', deprecateFunction: true });
    const f2 = deprecate({ fn: function() {}, fName: 'f2', deprecateFunction: true });
    f1();
    f2();
    f2();
    f1();
  }

  it('each deprecated function should warn only once [>=6.0.0]', {
    metadata: { requires: { node: '>=6.0.0' } },
    test: function(done) {
      setupFunctionsWarnOnce();
      process.nextTick(() => {
        expect(messages).to.deep.equal(['f1' + defaultMessage, 'f2' + defaultMessage]);
        expect(messages).to.have.a.lengthOf(2);
        done();
      });
    }
  });

  it('each deprecated function should warn only once [<6.0.0]', {
    metadata: { requires: { node: '<6.0.0' } },
    test: function(done) {
<<<<<<< HEAD
      const f1 = deprecate({ fn: function() {}, fName: 'f1', deprecateFunction: true });
      const f2 = deprecate({ fn: function() {}, fName: 'f2', deprecateFunction: true });
      f1();
      f2();
      f2();
      f1();
      expect(console.error).to.have.been.calledTwice;
      expect(console.error).to.have.been.calledWith(
        'f1 is deprecated and will be removed in a later version.'
      );
      expect(console.error).to.have.been.calledWith(
        'f2 is deprecated and will be removed in a later version.'
      );
=======
      setupFunctionsWarnOnce();
      expect(console.error).to.have.been.calledTwice;
      expect(console.error).to.have.been.calledWith('f1' + defaultMessage);
      expect(console.error).to.have.been.calledWith('f2' + defaultMessage);
>>>>>>> 211b0b2c
      done();
    }
  });

  function setupBothDeprecation() {
    const f = makeTestFunction({
      fName: 'f',
      deprecatedParams: deprecatedParams,
      optionsIndex: 0,
      deprecateFunction: true
    });
    f({ maxScan: 5, fields: 'hi' });
  }

  it('if function and some parameters are deprecated, should warn for both cases [>=6.0.0]', {
    metadata: { requires: { node: '>=6.0.0' } },
    test: function(done) {
      setupBothDeprecation();
      process.nextTick(() => {
        expect(messages).to.deep.equal([
          'f' + defaultMessage,
          'f parameter [maxScan]' + defaultMessage,
          'f parameter [fields]' + defaultMessage
        ]);
        expect(messages).to.have.a.lengthOf(3);
        done();
      });
    }
  });

  it('if function and some parameters are deprecated, should warn for both cases [<6.0.0]', {
    metadata: { requires: { node: '<6.0.0' } },
    test: function(done) {
      setupBothDeprecation();
      expect(console.error).to.have.been.calledThrice;
      expect(console.error).to.have.been.calledWith('f' + defaultMessage);
      expect(console.error).to.have.been.calledWith('f parameter [maxScan]' + defaultMessage);
      expect(console.error).to.have.been.calledWith('f parameter [fields]' + defaultMessage);
      done();
    }
  });

  it('node --no-deprecation flag should suppress all deprecation warnings', {
    metadata: { requires: { node: '>=6.0.0' } },
    test: function(done) {
      exec(
        'node --no-deprecation ./test/deprecate_warning_test_program.js',
        (err, stdout, stderr) => {
          expect(err).to.be.null;
          expect(stdout).to.be.empty;
          expect(stderr).to.be.empty;
          done();
        }
      );
    }
  });

  it('node --trace-deprecation flag should print stack trace to stderr', {
    metadata: { requires: { node: '>=6.0.0' } },
    test: function(done) {
      exec(
        'node --trace-deprecation ./test/deprecate_warning_test_program.js',
        (err, stdout, stderr) => {
          expect(err).to.be.null;
          expect(stdout).to.be.empty;
          expect(stderr).to.not.be.empty;

          const split = stderr.split('\n');
          const warning = split
            .shift()
            .split(')')[1]
            .trim();

          // ensure warning is the first line printed
          expect(warning).to.equal(
            'DeprecationWarning: testDeprecationFlags parameter [maxScan]' + defaultMessage
          );

          // ensure each following line is from the stack trace, i.e. 'at config.deprecatedParams.forEach.deprecatedParam'
          split.pop();
          split.forEach(s => {
            expect(s.trim()).to.match(/^at/);
          });

          done();
        }
      );
    }
  });

  it('node --throw-deprecation flag should throw error when deprecated function is called', {
    metadata: { requires: { node: '>=6.0.0' } },
    test: function(done) {
      exec(
        'node --throw-deprecation ./test/deprecate_warning_test_program.js this_arg_should_never_print',
        (err, stdout, stderr) => {
          expect(stderr).to.not.be.empty;
          expect(err).to.not.be.null;
          expect(err)
            .to.have.own.property('code')
            .that.equals(1);

          // ensure stdout is empty, i.e. that the program threw an error before reaching the console.log statement
          expect(stdout).to.be.empty;
          done();
        }
      );
    }
  });

  // it('logger test for deprecation', function(done) {
  //   const configuration = this.configuration;
  //   const client = configuration.newClient({ w: 1 }, { poolSize: 1, auto_reconnect: false });
  //   const Logger = this.configuration.require.Logger;

  //   client.connect(function(err, client) {
  //     const db = client.db(configuration.db);
  //     let collection, cursor;
  //     const close = e => cursor.close(() => client.close(() => done(e)));

  //     Logger.setLevel('warn');

  //     Logger.setCurrentLogger(function(msg, context) {
  //       expect(msg).to.exist;
  //       console.log('warn msg: ' + msg);
  //     });

  //     Promise.resolve()
  //       .then(() => db.createCollection('log_test_deprecation'))
  //       .then(() => (collection = db.collection('log_test_deprecation')))
  //       .then(() => collection.find({}, { maxScan: 5, fields: 'hi', snapshot: true }))
  //       .then(() => collection.find({}, { maxScan: 5, fields: 'hi', snapshot: true }))
  //       .then(_cursor => (cursor = _cursor))
  //       .then(() => close())
  //       .catch(e => close(e));
  //   });
  // });
});<|MERGE_RESOLUTION|>--- conflicted
+++ resolved
@@ -122,7 +122,6 @@
     }
   });
 
-<<<<<<< HEAD
   it('should use user-specified message handler [<6.0.0]', {
     metadata: { requires: { node: '<6.0.0' } },
     test: function(done) {
@@ -135,8 +134,6 @@
     }
   });
 
-  it('each function should only warn once per deprecated parameter', {
-=======
   function setupOncePerParameter() {
     const f = makeTestFunction({
       fName: 'f',
@@ -148,7 +145,6 @@
   }
 
   it('each function should only warn once per deprecated parameter [>=6.0.0]', {
->>>>>>> 211b0b2c
     metadata: { requires: { node: '>=6.0.0' } },
     test: function(done) {
       setupOncePerParameter();
@@ -198,26 +194,10 @@
   it('each deprecated function should warn only once [<6.0.0]', {
     metadata: { requires: { node: '<6.0.0' } },
     test: function(done) {
-<<<<<<< HEAD
-      const f1 = deprecate({ fn: function() {}, fName: 'f1', deprecateFunction: true });
-      const f2 = deprecate({ fn: function() {}, fName: 'f2', deprecateFunction: true });
-      f1();
-      f2();
-      f2();
-      f1();
-      expect(console.error).to.have.been.calledTwice;
-      expect(console.error).to.have.been.calledWith(
-        'f1 is deprecated and will be removed in a later version.'
-      );
-      expect(console.error).to.have.been.calledWith(
-        'f2 is deprecated and will be removed in a later version.'
-      );
-=======
       setupFunctionsWarnOnce();
       expect(console.error).to.have.been.calledTwice;
       expect(console.error).to.have.been.calledWith('f1' + defaultMessage);
       expect(console.error).to.have.been.calledWith('f2' + defaultMessage);
->>>>>>> 211b0b2c
       done();
     }
   });
