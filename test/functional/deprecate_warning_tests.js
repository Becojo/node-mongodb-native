'use strict';
const setupDatabase = require('./shared').setupDatabase;
const expect = require('chai').expect;
require('mocha-sinon');
const deprecate = require('../../lib/utils').deprecate;
const exec = require('child_process').exec;

function makeTestFunction(config) {
  config.fn = options => {
    if (options) options = null;
  };
  return deprecate(config);
}

describe('Deprecation Warnings', function() {
  let messages = [];
  const deprecatedParams = ['maxScan', 'snapshot', 'fields'];
  const defaultMessage = ' is deprecated and will be removed in a later version.';

  before(function() {
    process.on('warning', warning => {
      messages.push(warning.message);
    });
    return setupDatabase(this.configuration, []);
  });

  beforeEach(function() {
    this.sinon.stub(console, 'error');
  });

  afterEach(function() {
    messages.length = 0;
  });

  it('multiple functions with the same deprecated params should both warn', function(done) {
    const f1 = makeTestFunction({
      fName: 'f1',
      deprecatedParams: deprecatedParams,
      optionsIndex: 0
    });
    const f2 = makeTestFunction({
      fName: 'f2',
      deprecatedParams: deprecatedParams,
      optionsIndex: 0
    });
    f1({ maxScan: 5 });
    f2({ maxScan: 5 });
    process.nextTick(() => {
      expect(messages).to.deep.equal([
        'f1 parameter [maxScan]' + defaultMessage,
        'f2 parameter [maxScan]' + defaultMessage
      ]);
      expect(messages).to.have.a.lengthOf(2);
      done();
    });
  });

  it('should not warn if no deprecated params passed in', function(done) {
    const f = makeTestFunction({
      fName: 'f',
      deprecatedParams: deprecatedParams,
      optionsIndex: 0
    });
    f({});
    process.nextTick(() => {
      expect(messages).to.have.a.lengthOf(0);
      done();
    });
  });

  it('should use user-specified message handler', function(done) {
    const customMsgHandler = (fName, param) => {
      return 'custom msg for function ' + fName + ' and param ' + param;
    };

    const f = makeTestFunction({
      fName: 'f',
      deprecatedParams: deprecatedParams,
      optionsIndex: 0,
      msgHandler: customMsgHandler
    });

    f({ maxScan: 5, snapshot: true, fields: 'hi' });
    process.nextTick(() => {
      expect(messages).to.deep.equal([
        'custom msg for function f and param maxScan',
        'custom msg for function f and param snapshot',
        'custom msg for function f and param fields'
      ]);
      expect(messages).to.have.a.lengthOf(3);
      done();
    });
  });

  it('each function should only warn once per deprecated parameter', function(done) {
    const f = makeTestFunction({
      fName: 'f',
      deprecatedParams: deprecatedParams,
      optionsIndex: 0
    });
    f({ maxScan: 5, fields: 'hi' });
    f({ maxScan: 5, fields: 'hi' });
    process.nextTick(() => {
      expect(messages).to.deep.equal([
        'f parameter [maxScan]' + defaultMessage,
        'f parameter [fields]' + defaultMessage
      ]);
      expect(messages).to.have.a.lengthOf(2);
      done();
    });
  });

  it('each deprecated function should warn only once', function(done) {
    const f1 = deprecate({ fn: function() {}, fName: 'f1', deprecateFunction: true });
    const f2 = deprecate({ fn: function() {}, fName: 'f2', deprecateFunction: true });
<<<<<<< HEAD
    f1();
=======
>>>>>>> 06cdab68
    f1();
    f2();
    f2();
    f1();
    process.nextTick(() => {
      expect(messages).to.deep.equal(['f1' + defaultMessage, 'f2' + defaultMessage]);
      expect(messages).to.have.a.lengthOf(2);
      done();
    });
  });

  it('if function and some of its parameters are deprecated, should warn for both cases', function(done) {
    const f = makeTestFunction({
      fName: 'f',
      deprecatedParams: deprecatedParams,
      optionsIndex: 0,
      deprecateFunction: true
    });
    f({ maxScan: 5, fields: 'hi' });
    process.nextTick(() => {
      expect(messages).to.deep.equal([
        'f' + defaultMessage,
        'f parameter [maxScan]' + defaultMessage,
        'f parameter [fields]' + defaultMessage
      ]);
      expect(messages).to.have.a.lengthOf(3);
      done();
    });
  });

  it('node --no-deprecation flag should suppress all deprecation warnings', {
    metadata: { requires: { node: '>=6.0.0' } },
    test: function(done) {
      exec(
        'node --no-deprecation ./test/deprecate_warning_test_program.js',
        (err, stdout, stderr) => {
          expect(err).to.be.null;
          expect(stdout).to.be.empty;
          expect(stderr).to.be.empty;
          done();
        }
      );
    }
  });

  it('node --trace-deprecation flag should print stack trace to stderr', {
    metadata: { requires: { node: '>=6.0.0' } },
    test: function(done) {
      exec(
        'node --trace-deprecation ./test/deprecate_warning_test_program.js',
        (err, stdout, stderr) => {
          expect(err).to.be.null;
          expect(stdout).to.be.empty;
          expect(stderr).to.not.be.empty;

          const split = stderr.split('\n');
          const warning = split
            .shift()
            .split(')')[1]
            .trim();

          // ensure warning is the first line printed
          expect(warning).to.equal(
            'DeprecationWarning: testDeprecationFlags parameter [maxScan]' + defaultMessage
          );

          // ensure each following line is from the stack trace, i.e. 'at config.deprecatedParams.forEach.deprecatedParam'
          split.pop();
          split.forEach(s => {
            expect(s.trim()).to.match(/^at/);
          });

          done();
        }
      );
    }
  });

  it('node --throw-deprecation flag should throw error when deprecated function is called', {
    metadata: { requires: { node: '>=6.0.0' } },
    test: function(done) {
      exec(
        'node --throw-deprecation ./test/deprecate_warning_test_program.js this_arg_should_never_print',
        (err, stdout, stderr) => {
          expect(stderr).to.not.be.empty;
          expect(err).to.not.be.null;
          expect(err)
            .to.have.own.property('code')
            .that.equals(1);

          // ensure stdout is empty, i.e. that the program threw an error before reaching the console.log statement
          expect(stdout).to.be.empty;
          done();
        }
      );
    }
  });

  // it('logger test for deprecation', function(done) {
  //   const configuration = this.configuration;
  //   const client = configuration.newClient({ w: 1 }, { poolSize: 1, auto_reconnect: false });
  //   const Logger = this.configuration.require.Logger;

  //   client.connect(function(err, client) {
  //     const db = client.db(configuration.db);
  //     let collection, cursor;
  //     const close = e => cursor.close(() => client.close(() => done(e)));

  //     Logger.setLevel('warn');

  //     Logger.setCurrentLogger(function(msg, context) {
  //       expect(msg).to.exist;
  //       console.log('warn msg: ' + msg);
  //     });

  //     Promise.resolve()
  //       .then(() => db.createCollection('log_test_deprecation'))
  //       .then(() => (collection = db.collection('log_test_deprecation')))
  //       .then(() => collection.find({}, { maxScan: 5, fields: 'hi', snapshot: true }))
  //       .then(() => collection.find({}, { maxScan: 5, fields: 'hi', snapshot: true }))
  //       .then(_cursor => (cursor = _cursor))
  //       .then(() => close())
  //       .catch(e => close(e));
  //   });
  // });
});<|MERGE_RESOLUTION|>--- conflicted
+++ resolved
@@ -113,10 +113,6 @@
   it('each deprecated function should warn only once', function(done) {
     const f1 = deprecate({ fn: function() {}, fName: 'f1', deprecateFunction: true });
     const f2 = deprecate({ fn: function() {}, fName: 'f2', deprecateFunction: true });
-<<<<<<< HEAD
-    f1();
-=======
->>>>>>> 06cdab68
     f1();
     f2();
     f2();
